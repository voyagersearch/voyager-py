--- conflicted
+++ resolved
@@ -89,7 +89,6 @@
             # model exists - load one instance for querying, one for training. 
             self.trained_model = doc2vec.Doc2Vec.load(self.path_to_trained_model)
             self.training_model = doc2vec.Doc2Vec.load(self.path_to_trained_model)
-<<<<<<< HEAD
 
 
     def get_docs_to_train(self, _fq, _q='*:*'):
@@ -222,51 +221,6 @@
                         logging.info('not enough data to train vocab, waiting... ')
                 else:
                     logging.info("model exists, just updating with some new training material...")
-=======
-        
-        # print self.trained_model
-
-    def train_model(self):
-        logging.info('train model called')
-        # if the trained model doesn't exist, we need to create it. 
-        files_to_parse = []
-        for subdir, dirs, files in os.walk(self.data_dir):
-            for _f in files:
-                print _f
-                if 'tagged_sentences.txt' in _f:
-                    self.check_and_create_file(os.path.join(os.sep, subdir, _f))
-                elif _f.startswith('tagged_sentences_'):
-                    files_to_parse.append(os.path.join(os.sep, subdir, _f))
-        
-        logging.info('files to parse: %s', files_to_parse)
-        if files_to_parse:
-            self.timer.stop()
-            # if the model DOES NOT exist, we want to wait until theres a HUGE amount of data to train the vocab with. 
-            # we can train the model with more sentences, but we CANNOT update the vocab later. 
-            # need to ensure there's a large enough vocab before creating the initial model.
-            if not self.trained_model:
-                logging.info('model does not exist.  should i create it? ')
-                # get the line count of all the parsed files
-                total_lines = 0
-                for _file in files_to_parse:
-                    total_lines += self.file_len(_file)
-
-                logging.info('total lines: %s '  % total_lines)
-                
-                # is it enough?
-                if total_lines >= self.min_sentences_to_train_vocab:
-                    logging.info("yep!")
-                    #self.timer.stop()
-                    # combine all the files into one... 
-                    combined_file = self.combine_files(files_to_parse, 'combined_sentences_%s.txt' % time.time())
-                    logging.info("combined files... %s" % combined_file)
-                    # pass it to the model to build the vocab
-                    logging.info("building vocab...")
-                    self.training_model.build_vocab(LabeledLineSentence(combined_file))
-                    # train the model 
-                    logging.info("training model...")
-                    self.training_model.train(LabeledLineSentence(combined_file), total_examples=self.file_len(combined_file), epochs=self.training_model.iter)
->>>>>>> edd53798
                     model_name = "model_%s.doc2vec" % time.time()
                     vocab_items, returned_ids = self.get_docs_to_train('fb_added_to_model:false')
                     self.training_model.train(vocab_items, total_examples=len(vocab_items), epochs=self.training_model.iter)
